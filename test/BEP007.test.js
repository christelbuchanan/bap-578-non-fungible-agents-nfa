const { expect } = require('chai');
const { ethers } = require('hardhat');

describe('BEP007 Non-Fungible Agent', function () {
  let BEP007;
  let bep007;
  let CircuitBreaker;
  let circuitBreaker;
  let MockAgentLogic;
  let mockAgentLogic;
  let owner;
  let addr1;
  let addr2;
  let addrs;

  beforeEach(async function () {
    // Get the ContractFactory and Signers
<<<<<<< HEAD

    const GOVERNANCE_ADDRESS = "0xa2d6b96D1D0A4966546B8D4c5EaA050bc27778ad"; // governance contract address
    const MULTISIG_ADDRESS = "0xd27dbd7b311A2f8607737d0cb8d1Defbe4B3A9ca";   // emergency multi-sig wallet address
  
    const CircuitBreakerFactory = await ethers.getContractFactory("CircuitBreaker");
    CircuitBreaker = await upgrades.deployProxy(
      CircuitBreakerFactory,
      [GOVERNANCE_ADDRESS, MULTISIG_ADDRESS],
      { initializer: "initialize" }
    );
    await CircuitBreaker.deployed();
=======
    CircuitBreaker = await ethers.getContractFactory('CircuitBreaker');
    BEP007 = await ethers.getContractFactory('BEP007');
    MockAgentLogic = await ethers.getContractFactory('MockAgentLogic');
    [owner, addr1, addr2, ...addrs] = await ethers.getSigners();

    // Deploy CircuitBreaker
    circuitBreaker = await upgrades.deployProxy(
      CircuitBreaker,
      [owner.address, owner.address],
      { initializer: "initialize"}
    );
    await circuitBreaker.deployed();
>>>>>>> 014114bd


    const NAME = "Non-Fungible Agent";
    const SYMBOL = "NFA";
  
  
    const BEP007Factory = await ethers.getContractFactory("BEP007");
  
    bep007 = await upgrades.deployProxy(
<<<<<<< HEAD
      BEP007Factory,
      [NAME, SYMBOL, GOVERNANCE_ADDRESS],
=======
      BEP007,
      ["Non-Fungible Agent", "NFA", circuitBreaker.address],
>>>>>>> 014114bd
      { initializer: "initialize", kind: "uups" }
    );
    await bep007.deployed();

<<<<<<< HEAD

    // BEP007 = await ethers.getContractFactory('BEP007');
    // MockAgentLogic = await ethers.getContractFactory('MockAgentLogic');
    [owner, addr1, addr2, ...addrs] = await ethers.getSigners();

    // // Deploy CircuitBreaker
    // circuitBreaker = await CircuitBreaker.deploy();
    // await circuitBreaker.deployed();

    // // Deploy MockAgentLogic
    // mockAgentLogic = await MockAgentLogic.deploy();
    // await mockAgentLogic.deployed();

    // // Deploy BEP007 with CircuitBreaker
    // bep007 = await BEP007.deploy('Non-Fungible Agent', 'NFA', circuitBreaker.address);
    // await bep007.deployed();
=======
    // Deploy MockAgentLogic
    mockAgentLogic = await MockAgentLogic.deploy(bep007.address, "Non-Fungible Agent", "NFA Description", "NFA Experience", ["capability 1"], ["domain.com"]);
    await mockAgentLogic.deployed();
>>>>>>> 014114bd
  });

  describe('Deployment', function () {
    it('Should set the right owner', async function () {
      console.log("owner ==>", await bep007.owner())
      expect(await bep007.owner()).to.equal(owner.address);
    });

    it('Should set the right name and symbol', async function () {
      expect(await bep007.name()).to.equal('Non-Fungible Agent');
      expect(await bep007.symbol()).to.equal('NFA');
    });

    // it('Should set the right circuit breaker', async function () {
    //   expect(await bep007.circuitBreaker()).to.equal(CircuitBreaker.address);
    // });

<<<<<<< HEAD
  });

  // describe('Agent Creation', function () {
  //   it('Should create an agent with the correct metadata', async function () {
  //     const metadataURI = 'ipfs://QmTest';
  //     const extendedMetadata = {
  //       persona: 'Test Persona',
  //       experience: 'Test Experience',
  //       voiceHash: 'Test Voice Hash',
  //       animationURI: 'ipfs://QmTestAnimation',
  //       vaultURI: 'ipfs://QmTestVault',
  //       vaultHash: ethers.utils.formatBytes32String('test-vault-hash'),
  //     };

  //     await bep007.createAgent(
  //       addr1.address,
  //       mockAgentLogic.address,
  //       metadataURI,
  //       extendedMetadata,
  //     );

  //     const tokenId = 1; // First token ID
  //     expect(await bep007.ownerOf(tokenId)).to.equal(addr1.address);
  //     expect(await bep007.tokenURI(tokenId)).to.equal(metadataURI);

  //     const agentMetadata = await bep007.getAgentMetadata(tokenId);
  //     expect(agentMetadata.persona).to.equal(extendedMetadata.persona);
  //     expect(agentMetadata.experience).to.equal(extendedMetadata.experience);
  //     expect(agentMetadata.voiceHash).to.equal(extendedMetadata.voiceHash);
  //     expect(agentMetadata.animationURI).to.equal(extendedMetadata.animationURI);
  //     expect(agentMetadata.vaultURI).to.equal(extendedMetadata.vaultURI);
  //     expect(agentMetadata.vaultHash).to.equal(extendedMetadata.vaultHash);

  //     const agentState = await bep007.getState(tokenId);
  //     expect(agentState.logicAddress).to.equal(mockAgentLogic.address);
  //     expect(agentState.active).to.be.true;
  //   });
  // });

  // describe('Agent Actions', function () {
  //   let tokenId;

  //   beforeEach(async function () {
  //     // Create an agent for testing
  //     const metadataURI = 'ipfs://QmTest';
  //     const extendedMetadata = {
  //       persona: 'Test Persona',
  //       experience: 'Test Experience',
  //       voiceHash: 'Test Voice Hash',
  //       animationURI: 'ipfs://QmTestAnimation',
  //       vaultURI: 'ipfs://QmTestVault',
  //       vaultHash: ethers.utils.formatBytes32String('test-vault-hash'),
  //     };

  //     await bep007.createAgent(
  //       addr1.address,
  //       mockAgentLogic.address,
  //       metadataURI,
  //       extendedMetadata,
  //     );

  //     tokenId = 1; // First token ID

  //     // Fund the agent
  //     await addr1.sendTransaction({
  //       to: bep007.address,
  //       value: ethers.utils.parseEther('1.0'),
  //     });
  //     await bep007.connect(addr1).fundAgent(tokenId, { value: ethers.utils.parseEther('0.5') });
  //   });

  //   it('Should execute an action successfully', async function () {
  //     // Encode the function call to the mock agent's testAction method
  //     const data = mockAgentLogic.interface.encodeFunctionData('testAction', [42]);

  //     // Execute the action
  //     await bep007.connect(addr1).executeAction(tokenId, data);

  //     // Verify the action was executed (this would check a state change in a real test)
  //     // For this mock test, we're just ensuring it doesn't revert
  //   });

  //   it('Should update logic address', async function () {
  //     // Deploy a new logic contract
  //     const NewMockAgentLogic = await ethers.getContractFactory('MockAgentLogic');
  //     const newMockAgentLogic = await NewMockAgentLogic.deploy();
  //     await newMockAgentLogic.deployed();

  //     // Update the logic address
  //     await bep007.connect(addr1).setLogicAddress(tokenId, newMockAgentLogic.address);

  //     // Verify the logic address was updated
  //     const agentState = await bep007.getState(tokenId);
  //     expect(agentState.logicAddress).to.equal(newMockAgentLogic.address);
  //   });

  //   it('Should update agent metadata', async function () {
  //     const newMetadata = {
  //       persona: 'Updated Persona',
  //       experience: 'Updated Experience',
  //       voiceHash: 'Updated Voice Hash',
  //       animationURI: 'ipfs://QmUpdatedAnimation',
  //       vaultURI: 'ipfs://QmUpdatedVault',
  //       vaultHash: ethers.utils.formatBytes32String('updated-vault-hash'),
  //     };

  //     // Update the metadata
  //     await bep007.connect(addr1).updateAgentMetadata(tokenId, newMetadata);

  //     // Verify the metadata was updated
  //     const agentMetadata = await bep007.getAgentMetadata(tokenId);
  //     expect(agentMetadata.persona).to.equal(newMetadata.persona);
  //     expect(agentMetadata.experience).to.equal(newMetadata.experience);
  //     expect(agentMetadata.voiceHash).to.equal(newMetadata.voiceHash);
  //     expect(agentMetadata.animationURI).to.equal(newMetadata.animationURI);
  //     expect(agentMetadata.vaultURI).to.equal(newMetadata.vaultURI);
  //     expect(agentMetadata.vaultHash).to.equal(newMetadata.vaultHash);
  //   });
  // });

  // describe('Circuit Breaker', function () {
  //   let tokenId;

  //   beforeEach(async function () {
  //     // Create an agent for testing
  //     const metadataURI = 'ipfs://QmTest';
  //     const extendedMetadata = {
  //       persona: 'Test Persona',
  //       experience: 'Test Experience',
  //       voiceHash: 'Test Voice Hash',
  //       animationURI: 'ipfs://QmTestAnimation',
  //       vaultURI: 'ipfs://QmTestVault',
  //       vaultHash: ethers.utils.formatBytes32String('test-vault-hash'),
  //     };

  //     await bep007.createAgent(
  //       addr1.address,
  //       mockAgentLogic.address,
  //       metadataURI,
  //       extendedMetadata,
  //     );

  //     tokenId = 1; // First token ID
  //   });

  //   it('Should pause and unpause an agent', async function () {
  //     // Pause the agent
  //     await bep007.connect(addr1).setAgentActive(tokenId, false);

  //     // Verify the agent is paused
  //     const agentState = await bep007.getState(tokenId);
  //     expect(agentState.active).to.be.false;

  //     // Unpause the agent
  //     await bep007.connect(addr1).setAgentActive(tokenId, true);

  //     // Verify the agent is unpaused
  //     const updatedAgentState = await bep007.getState(tokenId);
  //     expect(updatedAgentState.active).to.be.true;
  //   });

  //   it('Should respect global circuit breaker', async function () {
  //     // Set global pause
  //     await circuitBreaker.setGlobalPause(true);

  //     // Try to execute an action (should fail)
  //     const data = mockAgentLogic.interface.encodeFunctionData('testAction', [42]);
  //     await expect(bep007.connect(addr1).executeAction(tokenId, data)).to.be.revertedWith(
  //       'CircuitBreaker: globally paused',
  //     );

  //     // Unpause
  //     await circuitBreaker.setGlobalPause(false);

  //     // Now it should work (assuming the agent is funded)
  //     await addr1.sendTransaction({
  //       to: bep007.address,
  //       value: ethers.utils.parseEther('1.0'),
  //     });
  //     await bep007.connect(addr1).fundAgent(tokenId, { value: ethers.utils.parseEther('0.5') });
  //     await bep007.connect(addr1).executeAction(tokenId, data);
  //   });
  // });
=======
  describe('Agent Creation', function () {
    it('Should create an agent with the correct metadata', async function () {
      const metadataURI = 'ipfs://QmTest';
      const extendedMetadata = {
        persona: 'Test Persona',
        experience: 'Test Experience',
        voiceHash: 'Test Voice Hash',
        animationURI: 'ipfs://QmTestAnimation',
        vaultURI: 'ipfs://QmTestVault',
        vaultHash: ethers.utils.formatBytes32String('test-vault-hash'),
      };


      await bep007["createAgent(address,address,string,(string,string,string,string,string,bytes32))"](
        addr1.address,
        mockAgentLogic.address,
        metadataURI,
        extendedMetadata,
      );

      const tokenId = 1; // First token ID
      expect(await bep007.ownerOf(tokenId)).to.equal(addr1.address);
      expect(await bep007.tokenURI(tokenId)).to.equal(metadataURI);

      const agentMetadata = await bep007.getAgentMetadata(tokenId);
      expect(agentMetadata.persona).to.equal(extendedMetadata.persona);
      expect(agentMetadata.experience).to.equal(extendedMetadata.experience);
      expect(agentMetadata.voiceHash).to.equal(extendedMetadata.voiceHash);
      expect(agentMetadata.animationURI).to.equal(extendedMetadata.animationURI);
      expect(agentMetadata.vaultURI).to.equal(extendedMetadata.vaultURI);
      expect(agentMetadata.vaultHash).to.equal(extendedMetadata.vaultHash);

      const agentState = await bep007.getState(tokenId);
      expect(agentState.logicAddress).to.equal(mockAgentLogic.address);
      expect(agentState.status).to.equal(1);
    });
  });

  describe('Agent Actions', function () {
    let tokenId;

    beforeEach(async function () {
      // Create an agent for testing
      const metadataURI = 'ipfs://QmTest';
      const extendedMetadata = {
        persona: 'Test Persona',
        experience: 'Test Experience',
        voiceHash: 'Test Voice Hash',
        animationURI: 'ipfs://QmTestAnimation',
        vaultURI: 'ipfs://QmTestVault',
        vaultHash: ethers.utils.formatBytes32String('test-vault-hash'),
      };

      await bep007["createAgent(address,address,string,(string,string,string,string,string,bytes32))"](
        addr1.address,
        mockAgentLogic.address,
        metadataURI,
        extendedMetadata,
      );

      tokenId = 1; // First token ID

      // Fund the agent
      await addr1.sendTransaction({
        to: bep007.address,
        value: ethers.utils.parseEther('1.0'),
      });
      await bep007.connect(addr1).fundAgent(tokenId, { value: ethers.utils.parseEther('0.5') });
    });

    it('Should execute an action successfully', async function () {
      // Encode the function call to the mock agent's startConversation method
      const data = mockAgentLogic.interface.encodeFunctionData('startConversation', [owner.address, "Topic 1"]);

      // Execute the action
      await bep007.connect(addr1).executeAction(tokenId, data);

      // Verify the action was executed (this would check a state change in a real test)
      // For this mock test, we're just ensuring it doesn't revert
    });

    it('Should update logic address', async function () {
      // Deploy a new logic contract
      const NewMockAgentLogic = await ethers.getContractFactory('MockAgentLogic');
      const newMockAgentLogic = await NewMockAgentLogic.deploy(bep007.address, "Non-Fungible Agent", "NFA", "asdf", ["asdf"], ["asdf"]);
      await newMockAgentLogic.deployed();

      // Update the logic address
      await bep007.connect(addr1).setLogicAddress(tokenId, newMockAgentLogic.address);

      // Verify the logic address was updated
      const agentState = await bep007.getState(tokenId);
      expect(agentState.logicAddress).to.equal(newMockAgentLogic.address);
    });

    it('Should update agent metadata', async function () {
      const newMetadata = {
        persona: 'Updated Persona',
        experience: 'Updated Experience',
        voiceHash: 'Updated Voice Hash',
        animationURI: 'ipfs://QmUpdatedAnimation',
        vaultURI: 'ipfs://QmUpdatedVault',
        vaultHash: ethers.utils.formatBytes32String('updated-vault-hash'),
      };

      // Update the metadata
      await bep007.connect(addr1).updateAgentMetadata(tokenId, newMetadata);

      // Verify the metadata was updated
      const agentMetadata = await bep007.getAgentMetadata(tokenId);
      expect(agentMetadata.persona).to.equal(newMetadata.persona);
      expect(agentMetadata.experience).to.equal(newMetadata.experience);
      expect(agentMetadata.voiceHash).to.equal(newMetadata.voiceHash);
      expect(agentMetadata.animationURI).to.equal(newMetadata.animationURI);
      expect(agentMetadata.vaultURI).to.equal(newMetadata.vaultURI);
      expect(agentMetadata.vaultHash).to.equal(newMetadata.vaultHash);
    });
  });

  describe('Circuit Breaker', function () {
    let tokenId;

    beforeEach(async function () {
      // Create an agent for testing
      const metadataURI = 'ipfs://QmTest';
      const extendedMetadata = {
        persona: 'Test Persona',
        experience: 'Test Experience',
        voiceHash: 'Test Voice Hash',
        animationURI: 'ipfs://QmTestAnimation',
        vaultURI: 'ipfs://QmTestVault',
        vaultHash: ethers.utils.formatBytes32String('test-vault-hash'),
      };

      await bep007["createAgent(address,address,string,(string,string,string,string,string,bytes32))"](
        addr1.address,
        mockAgentLogic.address,
        metadataURI,
        extendedMetadata,
      );

      tokenId = 1; // First token ID
    });

    it('Should pause and unpause an agent', async function () {
      // Pause the agent
      await bep007.connect(addr1).pause(tokenId);

      // Verify the agent is paused
      const agentState = await bep007.getState(tokenId);
      expect(agentState.status).to.equal(0);

      // Unpause the agent
      await bep007.connect(addr1).unpause(tokenId);

      // Verify the agent is unpaused
      const updatedAgentState = await bep007.getState(tokenId);
      expect(updatedAgentState.status).to.equal(1);
    });

    it('Should respect global circuit breaker', async function () {
      // Set global pause
      await circuitBreaker.setGlobalPause(true);

      // Try to execute an action (should fail)
      const data = mockAgentLogic.interface.encodeFunctionData('startConversation', [owner.address, "Topic 1"]);
      await expect(bep007.connect(addr1).executeAction(tokenId, data)).to.be.revertedWith(
        'CircuitBreaker: globally paused',
      );

      // Unpause
      await circuitBreaker.setGlobalPause(false);

      // Now it should work (assuming the agent is funded)
      await addr1.sendTransaction({
        to: bep007.address,
        value: ethers.utils.parseEther('1.0'),
      });
      await bep007.connect(addr1).fundAgent(tokenId, { value: ethers.utils.parseEther('0.5') });
      await bep007.connect(addr1).executeAction(tokenId, data);
    });
  });
>>>>>>> 014114bd
});<|MERGE_RESOLUTION|>--- conflicted
+++ resolved
@@ -15,79 +15,44 @@
 
   beforeEach(async function () {
     // Get the ContractFactory and Signers
-<<<<<<< HEAD
-
-    const GOVERNANCE_ADDRESS = "0xa2d6b96D1D0A4966546B8D4c5EaA050bc27778ad"; // governance contract address
-    const MULTISIG_ADDRESS = "0xd27dbd7b311A2f8607737d0cb8d1Defbe4B3A9ca";   // emergency multi-sig wallet address
-  
-    const CircuitBreakerFactory = await ethers.getContractFactory("CircuitBreaker");
-    CircuitBreaker = await upgrades.deployProxy(
-      CircuitBreakerFactory,
-      [GOVERNANCE_ADDRESS, MULTISIG_ADDRESS],
-      { initializer: "initialize" }
-    );
-    await CircuitBreaker.deployed();
-=======
     CircuitBreaker = await ethers.getContractFactory('CircuitBreaker');
     BEP007 = await ethers.getContractFactory('BEP007');
     MockAgentLogic = await ethers.getContractFactory('MockAgentLogic');
     [owner, addr1, addr2, ...addrs] = await ethers.getSigners();
 
     // Deploy CircuitBreaker
-    circuitBreaker = await upgrades.deployProxy(
-      CircuitBreaker,
-      [owner.address, owner.address],
-      { initializer: "initialize"}
-    );
+    circuitBreaker = await upgrades.deployProxy(CircuitBreaker, [owner.address, owner.address], {
+      initializer: 'initialize',
+    });
     await circuitBreaker.deployed();
->>>>>>> 014114bd
-
-
-    const NAME = "Non-Fungible Agent";
-    const SYMBOL = "NFA";
-  
-  
-    const BEP007Factory = await ethers.getContractFactory("BEP007");
-  
+
+    const NAME = 'Non-Fungible Agent';
+    const SYMBOL = 'NFA';
+
+    const BEP007Factory = await ethers.getContractFactory('BEP007');
+
     bep007 = await upgrades.deployProxy(
-<<<<<<< HEAD
-      BEP007Factory,
-      [NAME, SYMBOL, GOVERNANCE_ADDRESS],
-=======
       BEP007,
-      ["Non-Fungible Agent", "NFA", circuitBreaker.address],
->>>>>>> 014114bd
-      { initializer: "initialize", kind: "uups" }
+      ['Non-Fungible Agent', 'NFA', circuitBreaker.address],
+      { initializer: 'initialize', kind: 'uups' },
     );
     await bep007.deployed();
 
-<<<<<<< HEAD
-
-    // BEP007 = await ethers.getContractFactory('BEP007');
-    // MockAgentLogic = await ethers.getContractFactory('MockAgentLogic');
-    [owner, addr1, addr2, ...addrs] = await ethers.getSigners();
-
-    // // Deploy CircuitBreaker
-    // circuitBreaker = await CircuitBreaker.deploy();
-    // await circuitBreaker.deployed();
-
-    // // Deploy MockAgentLogic
-    // mockAgentLogic = await MockAgentLogic.deploy();
-    // await mockAgentLogic.deployed();
-
-    // // Deploy BEP007 with CircuitBreaker
-    // bep007 = await BEP007.deploy('Non-Fungible Agent', 'NFA', circuitBreaker.address);
-    // await bep007.deployed();
-=======
     // Deploy MockAgentLogic
-    mockAgentLogic = await MockAgentLogic.deploy(bep007.address, "Non-Fungible Agent", "NFA Description", "NFA Experience", ["capability 1"], ["domain.com"]);
+    mockAgentLogic = await MockAgentLogic.deploy(
+      bep007.address,
+      'Non-Fungible Agent',
+      'NFA Description',
+      'NFA Experience',
+      ['capability 1'],
+      ['domain.com'],
+    );
     await mockAgentLogic.deployed();
->>>>>>> 014114bd
   });
 
   describe('Deployment', function () {
     it('Should set the right owner', async function () {
-      console.log("owner ==>", await bep007.owner())
+      console.log('owner ==>', await bep007.owner());
       expect(await bep007.owner()).to.equal(owner.address);
     });
 
@@ -100,372 +65,190 @@
     //   expect(await bep007.circuitBreaker()).to.equal(CircuitBreaker.address);
     // });
 
-<<<<<<< HEAD
+    describe('Agent Creation', function () {
+      it('Should create an agent with the correct metadata', async function () {
+        const metadataURI = 'ipfs://QmTest';
+        const extendedMetadata = {
+          persona: 'Test Persona',
+          experience: 'Test Experience',
+          voiceHash: 'Test Voice Hash',
+          animationURI: 'ipfs://QmTestAnimation',
+          vaultURI: 'ipfs://QmTestVault',
+          vaultHash: ethers.utils.formatBytes32String('test-vault-hash'),
+        };
+
+        await bep007[
+          'createAgent(address,address,string,(string,string,string,string,string,bytes32))'
+        ](addr1.address, mockAgentLogic.address, metadataURI, extendedMetadata);
+
+        const tokenId = 1; // First token ID
+        expect(await bep007.ownerOf(tokenId)).to.equal(addr1.address);
+        expect(await bep007.tokenURI(tokenId)).to.equal(metadataURI);
+
+        const agentMetadata = await bep007.getAgentMetadata(tokenId);
+        expect(agentMetadata.persona).to.equal(extendedMetadata.persona);
+        expect(agentMetadata.experience).to.equal(extendedMetadata.experience);
+        expect(agentMetadata.voiceHash).to.equal(extendedMetadata.voiceHash);
+        expect(agentMetadata.animationURI).to.equal(extendedMetadata.animationURI);
+        expect(agentMetadata.vaultURI).to.equal(extendedMetadata.vaultURI);
+        expect(agentMetadata.vaultHash).to.equal(extendedMetadata.vaultHash);
+
+        const agentState = await bep007.getState(tokenId);
+        expect(agentState.logicAddress).to.equal(mockAgentLogic.address);
+        expect(agentState.status).to.equal(0);
+      });
+    });
+
+    describe('Agent Actions', function () {
+      let tokenId;
+
+      beforeEach(async function () {
+        // Create an agent for testing
+        const metadataURI = 'ipfs://QmTest';
+        const extendedMetadata = {
+          persona: 'Test Persona',
+          experience: 'Test Experience',
+          voiceHash: 'Test Voice Hash',
+          animationURI: 'ipfs://QmTestAnimation',
+          vaultURI: 'ipfs://QmTestVault',
+          vaultHash: ethers.utils.formatBytes32String('test-vault-hash'),
+        };
+
+        await bep007[
+          'createAgent(address,address,string,(string,string,string,string,string,bytes32))'
+        ](addr1.address, mockAgentLogic.address, metadataURI, extendedMetadata);
+
+        tokenId = 1; // First token ID
+
+        // Fund the agent
+        await addr1.sendTransaction({
+          to: bep007.address,
+          value: ethers.utils.parseEther('1.0'),
+        });
+        await bep007.connect(addr1).fundAgent(tokenId, { value: ethers.utils.parseEther('0.5') });
+      });
+
+      it('Should execute an action successfully', async function () {
+        // Encode the function call to the mock agent's startConversation method
+        const data = mockAgentLogic.interface.encodeFunctionData('startConversation', [
+          owner.address,
+          'Topic 1',
+        ]);
+
+        // Execute the action
+        await bep007.connect(addr1).executeAction(tokenId, data);
+
+        // Verify the action was executed (this would check a state change in a real test)
+        // For this mock test, we're just ensuring it doesn't revert
+      });
+
+      it('Should update logic address', async function () {
+        // Deploy a new logic contract
+        const NewMockAgentLogic = await ethers.getContractFactory('MockAgentLogic');
+        const newMockAgentLogic = await NewMockAgentLogic.deploy(
+          bep007.address,
+          'Non-Fungible Agent',
+          'NFA',
+          'asdf',
+          ['asdf'],
+          ['asdf'],
+        );
+        await newMockAgentLogic.deployed();
+
+        // Update the logic address
+        await bep007.connect(addr1).setLogicAddress(tokenId, newMockAgentLogic.address);
+
+        // Verify the logic address was updated
+        const agentState = await bep007.getState(tokenId);
+        expect(agentState.logicAddress).to.equal(newMockAgentLogic.address);
+      });
+
+      it('Should update agent metadata', async function () {
+        const newMetadata = {
+          persona: 'Updated Persona',
+          experience: 'Updated Experience',
+          voiceHash: 'Updated Voice Hash',
+          animationURI: 'ipfs://QmUpdatedAnimation',
+          vaultURI: 'ipfs://QmUpdatedVault',
+          vaultHash: ethers.utils.formatBytes32String('updated-vault-hash'),
+        };
+
+        // Update the metadata
+        await bep007.connect(addr1).updateAgentMetadata(tokenId, newMetadata);
+
+        // Verify the metadata was updated
+        const agentMetadata = await bep007.getAgentMetadata(tokenId);
+        expect(agentMetadata.persona).to.equal(newMetadata.persona);
+        expect(agentMetadata.experience).to.equal(newMetadata.experience);
+        expect(agentMetadata.voiceHash).to.equal(newMetadata.voiceHash);
+        expect(agentMetadata.animationURI).to.equal(newMetadata.animationURI);
+        expect(agentMetadata.vaultURI).to.equal(newMetadata.vaultURI);
+        expect(agentMetadata.vaultHash).to.equal(newMetadata.vaultHash);
+      });
+    });
+
+    describe('Circuit Breaker', function () {
+      let tokenId;
+
+      beforeEach(async function () {
+        // Create an agent for testing
+        const metadataURI = 'ipfs://QmTest';
+        const extendedMetadata = {
+          persona: 'Test Persona',
+          experience: 'Test Experience',
+          voiceHash: 'Test Voice Hash',
+          animationURI: 'ipfs://QmTestAnimation',
+          vaultURI: 'ipfs://QmTestVault',
+          vaultHash: ethers.utils.formatBytes32String('test-vault-hash'),
+        };
+
+        await bep007[
+          'createAgent(address,address,string,(string,string,string,string,string,bytes32))'
+        ](addr1.address, mockAgentLogic.address, metadataURI, extendedMetadata);
+
+        tokenId = 1; // First token ID
+      });
+
+      it('Should pause and unpause an agent', async function () {
+        // Pause the agent
+        await bep007.connect(addr1).pause(tokenId);
+
+        // Verify the agent is paused
+        const agentState = await bep007.getState(tokenId);
+        expect(agentState.status).to.equal(1);
+
+        // Unpause the agent
+        await bep007.connect(addr1).unpause(tokenId);
+
+        // Verify the agent is unpaused
+        const updatedAgentState = await bep007.getState(tokenId);
+        expect(updatedAgentState.status).to.equal(1);
+      });
+
+      it('Should respect global circuit breaker', async function () {
+        // Set global pause
+        await circuitBreaker.setGlobalPause(true);
+
+        // Try to execute an action (should fail)
+        const data = mockAgentLogic.interface.encodeFunctionData('startConversation', [
+          owner.address,
+          'Topic 1',
+        ]);
+        await expect(bep007.connect(addr1).executeAction(tokenId, data)).to.be.revertedWith(
+          'CircuitBreaker: globally paused',
+        );
+
+        // Unpause
+        await circuitBreaker.setGlobalPause(false);
+
+        // Now it should work (assuming the agent is funded)
+        await addr1.sendTransaction({
+          to: bep007.address,
+          value: ethers.utils.parseEther('1.0'),
+        });
+        await bep007.connect(addr1).fundAgent(tokenId, { value: ethers.utils.parseEther('0.5') });
+        await bep007.connect(addr1).executeAction(tokenId, data);
+      });
+    });
   });
-
-  // describe('Agent Creation', function () {
-  //   it('Should create an agent with the correct metadata', async function () {
-  //     const metadataURI = 'ipfs://QmTest';
-  //     const extendedMetadata = {
-  //       persona: 'Test Persona',
-  //       experience: 'Test Experience',
-  //       voiceHash: 'Test Voice Hash',
-  //       animationURI: 'ipfs://QmTestAnimation',
-  //       vaultURI: 'ipfs://QmTestVault',
-  //       vaultHash: ethers.utils.formatBytes32String('test-vault-hash'),
-  //     };
-
-  //     await bep007.createAgent(
-  //       addr1.address,
-  //       mockAgentLogic.address,
-  //       metadataURI,
-  //       extendedMetadata,
-  //     );
-
-  //     const tokenId = 1; // First token ID
-  //     expect(await bep007.ownerOf(tokenId)).to.equal(addr1.address);
-  //     expect(await bep007.tokenURI(tokenId)).to.equal(metadataURI);
-
-  //     const agentMetadata = await bep007.getAgentMetadata(tokenId);
-  //     expect(agentMetadata.persona).to.equal(extendedMetadata.persona);
-  //     expect(agentMetadata.experience).to.equal(extendedMetadata.experience);
-  //     expect(agentMetadata.voiceHash).to.equal(extendedMetadata.voiceHash);
-  //     expect(agentMetadata.animationURI).to.equal(extendedMetadata.animationURI);
-  //     expect(agentMetadata.vaultURI).to.equal(extendedMetadata.vaultURI);
-  //     expect(agentMetadata.vaultHash).to.equal(extendedMetadata.vaultHash);
-
-  //     const agentState = await bep007.getState(tokenId);
-  //     expect(agentState.logicAddress).to.equal(mockAgentLogic.address);
-  //     expect(agentState.active).to.be.true;
-  //   });
-  // });
-
-  // describe('Agent Actions', function () {
-  //   let tokenId;
-
-  //   beforeEach(async function () {
-  //     // Create an agent for testing
-  //     const metadataURI = 'ipfs://QmTest';
-  //     const extendedMetadata = {
-  //       persona: 'Test Persona',
-  //       experience: 'Test Experience',
-  //       voiceHash: 'Test Voice Hash',
-  //       animationURI: 'ipfs://QmTestAnimation',
-  //       vaultURI: 'ipfs://QmTestVault',
-  //       vaultHash: ethers.utils.formatBytes32String('test-vault-hash'),
-  //     };
-
-  //     await bep007.createAgent(
-  //       addr1.address,
-  //       mockAgentLogic.address,
-  //       metadataURI,
-  //       extendedMetadata,
-  //     );
-
-  //     tokenId = 1; // First token ID
-
-  //     // Fund the agent
-  //     await addr1.sendTransaction({
-  //       to: bep007.address,
-  //       value: ethers.utils.parseEther('1.0'),
-  //     });
-  //     await bep007.connect(addr1).fundAgent(tokenId, { value: ethers.utils.parseEther('0.5') });
-  //   });
-
-  //   it('Should execute an action successfully', async function () {
-  //     // Encode the function call to the mock agent's testAction method
-  //     const data = mockAgentLogic.interface.encodeFunctionData('testAction', [42]);
-
-  //     // Execute the action
-  //     await bep007.connect(addr1).executeAction(tokenId, data);
-
-  //     // Verify the action was executed (this would check a state change in a real test)
-  //     // For this mock test, we're just ensuring it doesn't revert
-  //   });
-
-  //   it('Should update logic address', async function () {
-  //     // Deploy a new logic contract
-  //     const NewMockAgentLogic = await ethers.getContractFactory('MockAgentLogic');
-  //     const newMockAgentLogic = await NewMockAgentLogic.deploy();
-  //     await newMockAgentLogic.deployed();
-
-  //     // Update the logic address
-  //     await bep007.connect(addr1).setLogicAddress(tokenId, newMockAgentLogic.address);
-
-  //     // Verify the logic address was updated
-  //     const agentState = await bep007.getState(tokenId);
-  //     expect(agentState.logicAddress).to.equal(newMockAgentLogic.address);
-  //   });
-
-  //   it('Should update agent metadata', async function () {
-  //     const newMetadata = {
-  //       persona: 'Updated Persona',
-  //       experience: 'Updated Experience',
-  //       voiceHash: 'Updated Voice Hash',
-  //       animationURI: 'ipfs://QmUpdatedAnimation',
-  //       vaultURI: 'ipfs://QmUpdatedVault',
-  //       vaultHash: ethers.utils.formatBytes32String('updated-vault-hash'),
-  //     };
-
-  //     // Update the metadata
-  //     await bep007.connect(addr1).updateAgentMetadata(tokenId, newMetadata);
-
-  //     // Verify the metadata was updated
-  //     const agentMetadata = await bep007.getAgentMetadata(tokenId);
-  //     expect(agentMetadata.persona).to.equal(newMetadata.persona);
-  //     expect(agentMetadata.experience).to.equal(newMetadata.experience);
-  //     expect(agentMetadata.voiceHash).to.equal(newMetadata.voiceHash);
-  //     expect(agentMetadata.animationURI).to.equal(newMetadata.animationURI);
-  //     expect(agentMetadata.vaultURI).to.equal(newMetadata.vaultURI);
-  //     expect(agentMetadata.vaultHash).to.equal(newMetadata.vaultHash);
-  //   });
-  // });
-
-  // describe('Circuit Breaker', function () {
-  //   let tokenId;
-
-  //   beforeEach(async function () {
-  //     // Create an agent for testing
-  //     const metadataURI = 'ipfs://QmTest';
-  //     const extendedMetadata = {
-  //       persona: 'Test Persona',
-  //       experience: 'Test Experience',
-  //       voiceHash: 'Test Voice Hash',
-  //       animationURI: 'ipfs://QmTestAnimation',
-  //       vaultURI: 'ipfs://QmTestVault',
-  //       vaultHash: ethers.utils.formatBytes32String('test-vault-hash'),
-  //     };
-
-  //     await bep007.createAgent(
-  //       addr1.address,
-  //       mockAgentLogic.address,
-  //       metadataURI,
-  //       extendedMetadata,
-  //     );
-
-  //     tokenId = 1; // First token ID
-  //   });
-
-  //   it('Should pause and unpause an agent', async function () {
-  //     // Pause the agent
-  //     await bep007.connect(addr1).setAgentActive(tokenId, false);
-
-  //     // Verify the agent is paused
-  //     const agentState = await bep007.getState(tokenId);
-  //     expect(agentState.active).to.be.false;
-
-  //     // Unpause the agent
-  //     await bep007.connect(addr1).setAgentActive(tokenId, true);
-
-  //     // Verify the agent is unpaused
-  //     const updatedAgentState = await bep007.getState(tokenId);
-  //     expect(updatedAgentState.active).to.be.true;
-  //   });
-
-  //   it('Should respect global circuit breaker', async function () {
-  //     // Set global pause
-  //     await circuitBreaker.setGlobalPause(true);
-
-  //     // Try to execute an action (should fail)
-  //     const data = mockAgentLogic.interface.encodeFunctionData('testAction', [42]);
-  //     await expect(bep007.connect(addr1).executeAction(tokenId, data)).to.be.revertedWith(
-  //       'CircuitBreaker: globally paused',
-  //     );
-
-  //     // Unpause
-  //     await circuitBreaker.setGlobalPause(false);
-
-  //     // Now it should work (assuming the agent is funded)
-  //     await addr1.sendTransaction({
-  //       to: bep007.address,
-  //       value: ethers.utils.parseEther('1.0'),
-  //     });
-  //     await bep007.connect(addr1).fundAgent(tokenId, { value: ethers.utils.parseEther('0.5') });
-  //     await bep007.connect(addr1).executeAction(tokenId, data);
-  //   });
-  // });
-=======
-  describe('Agent Creation', function () {
-    it('Should create an agent with the correct metadata', async function () {
-      const metadataURI = 'ipfs://QmTest';
-      const extendedMetadata = {
-        persona: 'Test Persona',
-        experience: 'Test Experience',
-        voiceHash: 'Test Voice Hash',
-        animationURI: 'ipfs://QmTestAnimation',
-        vaultURI: 'ipfs://QmTestVault',
-        vaultHash: ethers.utils.formatBytes32String('test-vault-hash'),
-      };
-
-
-      await bep007["createAgent(address,address,string,(string,string,string,string,string,bytes32))"](
-        addr1.address,
-        mockAgentLogic.address,
-        metadataURI,
-        extendedMetadata,
-      );
-
-      const tokenId = 1; // First token ID
-      expect(await bep007.ownerOf(tokenId)).to.equal(addr1.address);
-      expect(await bep007.tokenURI(tokenId)).to.equal(metadataURI);
-
-      const agentMetadata = await bep007.getAgentMetadata(tokenId);
-      expect(agentMetadata.persona).to.equal(extendedMetadata.persona);
-      expect(agentMetadata.experience).to.equal(extendedMetadata.experience);
-      expect(agentMetadata.voiceHash).to.equal(extendedMetadata.voiceHash);
-      expect(agentMetadata.animationURI).to.equal(extendedMetadata.animationURI);
-      expect(agentMetadata.vaultURI).to.equal(extendedMetadata.vaultURI);
-      expect(agentMetadata.vaultHash).to.equal(extendedMetadata.vaultHash);
-
-      const agentState = await bep007.getState(tokenId);
-      expect(agentState.logicAddress).to.equal(mockAgentLogic.address);
-      expect(agentState.status).to.equal(1);
-    });
-  });
-
-  describe('Agent Actions', function () {
-    let tokenId;
-
-    beforeEach(async function () {
-      // Create an agent for testing
-      const metadataURI = 'ipfs://QmTest';
-      const extendedMetadata = {
-        persona: 'Test Persona',
-        experience: 'Test Experience',
-        voiceHash: 'Test Voice Hash',
-        animationURI: 'ipfs://QmTestAnimation',
-        vaultURI: 'ipfs://QmTestVault',
-        vaultHash: ethers.utils.formatBytes32String('test-vault-hash'),
-      };
-
-      await bep007["createAgent(address,address,string,(string,string,string,string,string,bytes32))"](
-        addr1.address,
-        mockAgentLogic.address,
-        metadataURI,
-        extendedMetadata,
-      );
-
-      tokenId = 1; // First token ID
-
-      // Fund the agent
-      await addr1.sendTransaction({
-        to: bep007.address,
-        value: ethers.utils.parseEther('1.0'),
-      });
-      await bep007.connect(addr1).fundAgent(tokenId, { value: ethers.utils.parseEther('0.5') });
-    });
-
-    it('Should execute an action successfully', async function () {
-      // Encode the function call to the mock agent's startConversation method
-      const data = mockAgentLogic.interface.encodeFunctionData('startConversation', [owner.address, "Topic 1"]);
-
-      // Execute the action
-      await bep007.connect(addr1).executeAction(tokenId, data);
-
-      // Verify the action was executed (this would check a state change in a real test)
-      // For this mock test, we're just ensuring it doesn't revert
-    });
-
-    it('Should update logic address', async function () {
-      // Deploy a new logic contract
-      const NewMockAgentLogic = await ethers.getContractFactory('MockAgentLogic');
-      const newMockAgentLogic = await NewMockAgentLogic.deploy(bep007.address, "Non-Fungible Agent", "NFA", "asdf", ["asdf"], ["asdf"]);
-      await newMockAgentLogic.deployed();
-
-      // Update the logic address
-      await bep007.connect(addr1).setLogicAddress(tokenId, newMockAgentLogic.address);
-
-      // Verify the logic address was updated
-      const agentState = await bep007.getState(tokenId);
-      expect(agentState.logicAddress).to.equal(newMockAgentLogic.address);
-    });
-
-    it('Should update agent metadata', async function () {
-      const newMetadata = {
-        persona: 'Updated Persona',
-        experience: 'Updated Experience',
-        voiceHash: 'Updated Voice Hash',
-        animationURI: 'ipfs://QmUpdatedAnimation',
-        vaultURI: 'ipfs://QmUpdatedVault',
-        vaultHash: ethers.utils.formatBytes32String('updated-vault-hash'),
-      };
-
-      // Update the metadata
-      await bep007.connect(addr1).updateAgentMetadata(tokenId, newMetadata);
-
-      // Verify the metadata was updated
-      const agentMetadata = await bep007.getAgentMetadata(tokenId);
-      expect(agentMetadata.persona).to.equal(newMetadata.persona);
-      expect(agentMetadata.experience).to.equal(newMetadata.experience);
-      expect(agentMetadata.voiceHash).to.equal(newMetadata.voiceHash);
-      expect(agentMetadata.animationURI).to.equal(newMetadata.animationURI);
-      expect(agentMetadata.vaultURI).to.equal(newMetadata.vaultURI);
-      expect(agentMetadata.vaultHash).to.equal(newMetadata.vaultHash);
-    });
-  });
-
-  describe('Circuit Breaker', function () {
-    let tokenId;
-
-    beforeEach(async function () {
-      // Create an agent for testing
-      const metadataURI = 'ipfs://QmTest';
-      const extendedMetadata = {
-        persona: 'Test Persona',
-        experience: 'Test Experience',
-        voiceHash: 'Test Voice Hash',
-        animationURI: 'ipfs://QmTestAnimation',
-        vaultURI: 'ipfs://QmTestVault',
-        vaultHash: ethers.utils.formatBytes32String('test-vault-hash'),
-      };
-
-      await bep007["createAgent(address,address,string,(string,string,string,string,string,bytes32))"](
-        addr1.address,
-        mockAgentLogic.address,
-        metadataURI,
-        extendedMetadata,
-      );
-
-      tokenId = 1; // First token ID
-    });
-
-    it('Should pause and unpause an agent', async function () {
-      // Pause the agent
-      await bep007.connect(addr1).pause(tokenId);
-
-      // Verify the agent is paused
-      const agentState = await bep007.getState(tokenId);
-      expect(agentState.status).to.equal(0);
-
-      // Unpause the agent
-      await bep007.connect(addr1).unpause(tokenId);
-
-      // Verify the agent is unpaused
-      const updatedAgentState = await bep007.getState(tokenId);
-      expect(updatedAgentState.status).to.equal(1);
-    });
-
-    it('Should respect global circuit breaker', async function () {
-      // Set global pause
-      await circuitBreaker.setGlobalPause(true);
-
-      // Try to execute an action (should fail)
-      const data = mockAgentLogic.interface.encodeFunctionData('startConversation', [owner.address, "Topic 1"]);
-      await expect(bep007.connect(addr1).executeAction(tokenId, data)).to.be.revertedWith(
-        'CircuitBreaker: globally paused',
-      );
-
-      // Unpause
-      await circuitBreaker.setGlobalPause(false);
-
-      // Now it should work (assuming the agent is funded)
-      await addr1.sendTransaction({
-        to: bep007.address,
-        value: ethers.utils.parseEther('1.0'),
-      });
-      await bep007.connect(addr1).fundAgent(tokenId, { value: ethers.utils.parseEther('0.5') });
-      await bep007.connect(addr1).executeAction(tokenId, data);
-    });
-  });
->>>>>>> 014114bd
 });